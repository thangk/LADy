--- conflicted
+++ resolved
@@ -10,7 +10,7 @@
     'cmd': ['prep', 'train', 'test'], # steps of pipeline, ['prep', 'train', 'test', 'eval', 'agg']
     'prep': {
         'doctype': 'snt', # 'rvw' # if 'rvw': review => [[review]] else if 'snt': review => [[subreview1], [subreview2], ...]'
-        'langaug': [],#, 'pes_Arab', 'zho_Hans', 'deu_Latn', 'arb_Arab', 'fra_Latn', 'spa_Latn'], #[''] for no lang augmentation
+        'langaug': [''],#, 'pes_Arab', 'zho_Hans', 'deu_Latn', 'arb_Arab', 'fra_Latn', 'spa_Latn'], #[''] for no lang augmentation
         # list of nllb language keys to augment via backtranslation from https://github.com/facebookresearch/flores/tree/main/flores200#languages-in-flores-200
         # pes_Arab (Farsi), 'zho_Hans' for Chinese (Simplified), deu_Latn (Germany), spa_Latn (Spanish), arb_Arab (Modern Standard Arabic), fra_Latn (French), ...
         'nllb': 'facebook/nllb-200-distilled-600M',
@@ -32,7 +32,6 @@
                 # {'no_below': 10,   # happen less than no_below number in total
                 #  'no_above': 0.9}  # happen in no_above percent of reviews
         'rnd': {},
-<<<<<<< HEAD
         'bert': {
             'model_type': 'bert',
             'absa_type': 'tfm',
@@ -79,10 +78,7 @@
             'cache_dir': 'cache',
             'max_seq_length': 128,
         },
-=======
-        'bert': {},
         'fast': {'epoch': 1000, 'loss': 'ova'}, # ova use independent binary classifiers for each label for multi-label classification
->>>>>>> f9bdd031
         'lda': {'passes': 1000, 'workers': ncore, 'random_state': seed, 'per_word_topics': True},
         'btm': {'iter': 1000, 'ncore': ncore, 'seed': seed},
         'ctm': {'num_epochs': 1000, 'ncore': ncore, 'seed': seed,
