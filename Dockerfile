--- conflicted
+++ resolved
@@ -27,10 +27,6 @@
 # Changing working directory to src for later use at commandline
 WORKDIR /app/src
 
-<<<<<<< HEAD
-RUN python ./main_exp_slim.py
+RUN poe dummy
 
-CMD [ "/bin/bash" ]
-=======
-RUN poe dummy
->>>>>>> eaaf5f96
+CMD [ "/bin/bash" ]